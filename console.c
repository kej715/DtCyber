/*--------------------------------------------------------------------------
**
**  Copyright (c) 2003-2011, Tom Hunter
**
**  Name: console.c
**
**  Description:
**      Perform emulation of CDC 6612 or CC545 console.
**
**  This program is free software: you can redistribute it and/or modify
**  it under the terms of the GNU General Public License version 3 as
**  published by the Free Software Foundation.
**
**  This program is distributed in the hope that it will be useful,
**  but WITHOUT ANY WARRANTY; without even the implied warranty of
**  MERCHANTABILITY or FITNESS FOR A PARTICULAR PURPOSE.  See the
**  GNU General Public License version 3 for more details.
**
**  You should have received a copy of the GNU General Public License
**  version 3 along with this program in file "license-gpl-3.0.txt".
**  If not, see <http://www.gnu.org/licenses/gpl-3.0.txt>.
**
**  About remote console support:
**    Remote consoles are supported using a derivative of a strategy devised
**    by Paul Koning for detecting refresh cycles. Paul observed that most
**    PP programs interacting with the console refresh the two screens,
**    then they poll the keyboard for input, then they repeat. Consequently,
**    the strategy employed here is to compute an inexpensive checksum
**    against X/Y coordinate positions starting from a keyboard input check.
**    If a match is found for a previously computed checksum, a refresh cycle
**    is detected, and console output data accumulated between the matching
**    checksums is eligible to be sent to the remote console. The frequency
**    at which eligible data is actually sent depends upon the setting of
**    a minimum refresh interval which is specified by the remote console
**    client.
**
**  Remote console streams format:
**    The data stream transmitted by DtCyber to a remote console consists
**    of intermixed control information and characters to be displayed. The
**    data stream received by DtCyber from a remote console may contain
**    intermixed control information and characters representing console
**    keystrokes. In both cases, control information is distinguished from
**    displayable characters or keystrokes by examining the sign bit of
**    each byte. When the sign bit is set, the byte represents control
**    information.
**
**    The control codes transmitted by DtCyber in the remote console output
**    stream are defined as follows:
**
**      0x80 : Set small X coordinate. One parameter byte follows. The new
**             X coordinate is exactly the value in the parameter byte.
**      0x81 : Set Y small coordinate. One parameter byte follows. The new
**             Y coordinate is exactly the value in the parameter byte.
**      0x82 : Set large X coordinate. One parameter byte follows. The new
**             X coordinate is 256 + the value in the parameter byte.
**      0x83 : Set large Y coordinate. One parameter byte follows. The new
**             Y coordinate is 256 + the value in the parameter byte.
**      0x84 : Set screen. One parameter byte follows:
**             0 = left screen, 1 = right screen
**      0x85 : Set font type. One parameter byte follows:
**             0 = dot mode, 1 = small font, 2 = medium font, 3 = large font
**      0xFF : End of frame. Data between occurrences of this control code
**             represent one console display refresh cycle.
**
**    The control codes recognized by DtCyber in the remote console input
**    stream are defined as follows:
**
**      0x80 : Set refresh interval. One parameter byte follows. The parameter byte
**             defines the refresh interval in units of 0.01 seconds. However, if the
**             value is 0, the automatic transmission of refresh cycles is disabled.
**      0x81 : Send frame immediately. Causes the next frame to be sent immediately.
**             Thereafter, frames are sent according to the current refresh interval.
**             This control code can be used to poll for frames (e.g., when refresh
**             interval set to 0) or to force frames to be sent at any time.
**
**    Note that when a remote console connection is first established, the default
**    refresh interval is 0. Consequently, no frames will be sent until a non-0
**    refresh interval is set by sending the 0x80 control code, or the 0x81 control
**    code is sent to poll for a frame explicitly.
**
**--------------------------------------------------------------------------
*/

#define DEBUG    0

/*
**  -------------
**  Include Files
**  -------------
*/
#include <stdio.h>
#include <stdlib.h>
#include "const.h"
#include "types.h"
#include "proto.h"
#if defined(_WIN32)
#include <winsock.h>
#else
#include <pthread.h>
#include <unistd.h>
#include <sys/socket.h>
#include <netinet/in.h>
#include <arpa/inet.h>
#endif

/*
**  -----------------
**  Private Constants
**  -----------------
*/

/*
**  CDC 6612 console functions and status codes.
*/
#define Fc6612Sel64CharLeft        07000
#define Fc6612Sel32CharLeft        07001
#define Fc6612Sel16CharLeft        07002

#define Fc6612Sel512DotsLeft       07010
#define Fc6612Sel512DotsRight      07110
#define Fc6612SelKeyIn             07020

#define Fc6612Sel64CharRight       07100
#define Fc6612Sel32CharRight       07101
#define Fc6612Sel16CharRight       07102

#define CycleDataBufSize           16384
#define CycleDataLimit             (CycleDataBufSize - 1)
#define InBufSize                  1024
#define OutBufSize                 16384

#define CmdSetXLow                 0x80
#define CmdSetYLow                 0x81
#define CmdSetXHigh                0x82
#define CmdSetYHigh                0x83
#define CmdSetScreen               0x84
#define CmdSetFontType             0x85
#define CmdEndFrame                0xFF

#define FontTypeDot                0
#define FontTypeSmall              1
#define FontTypeMedium             2
#define FontTypeLarge              3

#define InfiniteRefreshInterval    ((u64)1000 * 60 * 60 * 24 * 365)
#define MaxCycleDataEntries        5

/*
**  -----------------------
**  Private Macro Functions
**  -----------------------
*/
#if !defined(_WIN32)
#define INVALID_SOCKET    -1
#define SOCKET            int
#endif

#if DEBUG
#define HexColumn(x)      (3 * (x) + 4)
#define AsciiColumn(x)    (HexColumn(16) + 2 + (x))
#define LogLineLength    (AsciiColumn(16))
#endif

/*
**  -----------------------------------------
**  Private Typedef and Structure Definitions
**  -----------------------------------------
*/
typedef struct cycleData
    {
    int sum1;                   /* Fletcher checksum accumulators */
    int sum2;
    int first;                  /* Index of first accumulated byte in display sequence */
    int limit;                  /* Index of last + 1 accumulated byte in sequence */
    } CycleData;

/*
**  ---------------------------
**  Private Function Prototypes
**  ---------------------------
*/
static void     consoleAcceptConnection(void);
static void     consoleActivate(void);
static void     consoleCheckDisplayCycle(void);
static FcStatus consoleFunc(PpWord funcCode);
static void     consoleDisconnect(void);
static void     consoleFlushCycleData(int first, int limit);
static void     consoleInitCycleData(void);
static void     consoleIo(void);
static void     consoleNetIo(void);
static void     consoleSetFontType(u8 fontType);
static void     consoleSetScreen(u8 screen);
static void     consoleSetX(u16 x);
static void     consoleSetY(u16 y);
static void     consoleQueueChar(u8 ch);
static void     consoleQueueCmd(u8 cmd, u8 parm);
static void     consoleQueueCurState(void);
static void     consoleUpdateChecksum(u16 datum);

#if DEBUG
static char *consoleCmdToString(u8 cmd);
static void consoleLogBytes(u8 *bytes, int len);
static void consoleLogFlush(void);

#endif

/*
**  ----------------
**  Public Variables
**  ----------------
*/

<<<<<<< HEAD
#ifdef WIN32
=======
bool cc545Enabled = FALSE;

>>>>>>> 258326f2
long colorBG;                         // Console
long colorFG;                         // Console
#else
char colorBG[32];                     // Console
char colorFG[32];                     // Console
#endif
long fontHeightLarge;                 // Console
long fontHeightMedium;                // Console
long fontHeightSmall;                 // Console
long fontLarge;                       // Console
long fontMedium;                      // Console
long fontSmall;                       // Console
char fontName[MaxFontNameSize + 1];   // Console
long heightPX;                        // Console
long scaleX;                          // Console
long scaleY;                          // Console
long timerRate;                       // Console
long widthPX;                         // Console

/*
**  -----------------
**  Private Variables
**  -----------------
*/
static bool      doOpenConsoleWindow   = TRUE;
static bool      isConsoleWindowOpen   = FALSE;

static u8        consoleChannelNo;
static u8        consoleEqNo;

static CycleData *currentCycleData;
static int       currentCycleDataIndex = 0;
static CycleData cycleDataSequences[MaxCycleDataEntries];
static u64       minRefreshInterval;
static u64       earliestCycleFlush;

static u8        currentFontType       = FontTypeSmall;
static u16       currentIncrement      = 8;
static u8        currentScreen         = 0xff;
static u16       currentX              = 0;
static u16       currentY              = 0;
static u8        fontSizes[4]          = { FontDot, FontSmall, FontMedium, FontLarge };
static u16       xOffsets[2]           = { OffLeftScreen, OffRightScreen };

static SOCKET    connFd                = INVALID_SOCKET;
static SOCKET    listenFd              = INVALID_SOCKET;

static u8        cycleDataBuf[CycleDataBufSize];
static int       cycleDataIn           = 0;
static int       cycleDataOut          = 0;

static u8        inBuf[InBufSize];
static int       inBufIn               = 0;
static int       inBufOut              = 0;

static u8        outBuf[OutBufSize];
static int       outBufIn              = 0;

#if DEBUG
static FILE *consoleLog   = NULL;
static char consoleLogBuf[LogLineLength + 1];
static int  consoleLogBytesCol = 0;
static bool queueCharLast = FALSE;
#endif

/*
 **--------------------------------------------------------------------------
 **
 **  Public Functions
 **
 **--------------------------------------------------------------------------
 */

/*--------------------------------------------------------------------------
**  Purpose:        Initialise 6612 console.
**
**  Parameters:     Name        Description.
**                  eqNo        equipment number
**                  unitNo      unit number
**                  channelNo   channel number the device is attached to
**                  params      optional device parameters
**
**  Returns:        Nothing.
**
**------------------------------------------------------------------------*/
void consoleInit(u8 eqNo, u8 unitNo, u8 channelNo, char *params)
    {
    int     consolePort;
    DevSlot *dp;
    int     n;
    char    str[40];

#if DEBUG
    if (consoleLog == NULL)
        {
        consoleLog = fopen("consolelog.txt", "wt");
        }
#endif

    consoleChannelNo = channelNo;
    consoleEqNo      = eqNo;

    dp = channelAttach(channelNo, eqNo, DtConsole);

    dp->activate     = consoleActivate;
    dp->disconnect   = consoleDisconnect;
    dp->selectedUnit = 0;
    dp->func         = consoleFunc;
    dp->io           = consoleIo;

    if (params != NULL)
        {
        n = sscanf(params, "%d,%s", &consolePort, str);
        if (n < 1)
            {
            fputs("(console) TCP port missing from CO6612 definition\n", stderr);
            exit(1);
            }
        if ((consolePort < 1) || (consolePort > 65535))
            {
            logDtError(LogErrorLocation, "Invalid TCP port number in CO6612 definition: %d\n", consolePort);
            exit(1);
            }
        if (n > 1)
            {
            if (strcasecmp(str, "nowin") == 0)
                {
                doOpenConsoleWindow = FALSE;
                }
            else if (strcasecmp(str, "win") != 0)
                {
                logDtError(LogErrorLocation, "Unrecognized parameter in CO6612 definition: %s\n", str);
                exit(1);
                }
            }
        listenFd = netCreateListener(consolePort);
        if (listenFd == INVALID_SOCKET)
            {
            logDtError(LogErrorLocation, "Failed to listen for TCP connections on port %d\n", consolePort);
            exit(1);
            }
        fprintf(stdout, "(console) Listening for connections on port %d\n", consolePort);
        }

    consoleInitCycleData();

    /*
    **  Open console window, if enabled.
    */
    if (doOpenConsoleWindow)
        {
        windowInit();
        isConsoleWindowOpen = TRUE;
        }

    cc545Enabled = TRUE;

    /*
    **  Print a friendly message.
    */
    printf("(console) Initialised on channel %o\n", channelNo);
    }

/*--------------------------------------------------------------------------
**  Purpose:        Unconditionally close a remote console connection.
**
**  Parameters:     Name        Description.
**
**  Returns:        Nothing.
**
**------------------------------------------------------------------------*/
void consoleCloseRemote(void)
    {
    if (connFd != INVALID_SOCKET)
        {
        netCloseConnection(connFd);
        connFd      = INVALID_SOCKET;
        cycleDataIn = cycleDataOut = 0;
        inBufIn     = inBufOut     = 0;
        outBufIn    = 0;
        }
    }

/*--------------------------------------------------------------------------
**  Purpose:        Close the local console window.
**
**  Parameters:     Name        Description.
**
**  Returns:        Nothing.
**
**------------------------------------------------------------------------*/
void consoleCloseWindow(void)
    {
    if (isConsoleWindowOpen)
        {
        windowTerminate();
        isConsoleWindowOpen = FALSE;
        }
    }

/*--------------------------------------------------------------------------
**  Purpose:        Open the local console window.
**
**  Parameters:     Name        Description.
**
**  Returns:        Nothing.
**
**------------------------------------------------------------------------*/
void consoleOpenWindow(void)
    {
    if (isConsoleWindowOpen == FALSE)
        {
        windowInit();
        isConsoleWindowOpen = TRUE;
        }
    }

/*--------------------------------------------------------------------------
**  Purpose:        Answer whether a remote console is active.
**
**  Parameters:     Name        Description.
**
**  Returns:        TRUE if remote console active.
**
**------------------------------------------------------------------------*/
bool consoleIsRemoteActive(void)
    {
    return connFd != INVALID_SOCKET;
    }

/*--------------------------------------------------------------------------
**  Purpose:        Show remote console status (operator interface).
**
**  Parameters:     Name        Description.
**
**  Returns:        Nothing.
**
**------------------------------------------------------------------------*/
void consoleShowStatus(void)
    {
    char outBuf[200];

    if (listenFd != INVALID_SOCKET)
        {
        sprintf(outBuf, "    >   %-8s C%02o E%02o     ", "6612", consoleChannelNo, consoleEqNo);
        opDisplay(outBuf);
        sprintf(outBuf, FMTNETSTATUS "\n", netGetLocalTcpAddress(listenFd), "", "console", "listening");
        opDisplay(outBuf);
        if (connFd != INVALID_SOCKET)
            {
            sprintf(outBuf, "    >   %-8s             ", "6612");
            opDisplay(outBuf);
            sprintf(outBuf, FMTNETSTATUS "\n", netGetLocalTcpAddress(connFd), netGetPeerTcpAddress(connFd), "console", "connected");
            opDisplay(outBuf);
            }
        }
    }

/*
 **--------------------------------------------------------------------------
 **
 **  Private Functions
 **
 **--------------------------------------------------------------------------
 */

/*--------------------------------------------------------------------------
**  Purpose:        Execute function code on 6612 console.
**
**  Parameters:     Name        Description.
**                  funcCode    function code
**
**  Returns:        FcStatus
**
**------------------------------------------------------------------------*/
static FcStatus consoleFunc(PpWord funcCode)
    {
    if ((listenFd != INVALID_SOCKET) && (connFd == INVALID_SOCKET))
        {
        consoleAcceptConnection();
        }

    activeChannel->full = FALSE;

    switch (funcCode)
        {
    default:
        return (FcDeclined);

    case Fc6612Sel512DotsLeft:
        consoleSetScreen(LeftScreen);
        consoleSetFontType(FontTypeDot);
        break;

    case Fc6612Sel512DotsRight:
        consoleSetScreen(RightScreen);
        consoleSetFontType(FontTypeDot);
        break;

    case Fc6612Sel64CharLeft:
        consoleSetScreen(LeftScreen);
        consoleSetFontType(FontTypeSmall);
        break;

    case Fc6612Sel32CharLeft:
        consoleSetScreen(LeftScreen);
        consoleSetFontType(FontTypeMedium);
        break;

    case Fc6612Sel16CharLeft:
        consoleSetScreen(LeftScreen);
        consoleSetFontType(FontTypeLarge);
        break;

    case Fc6612Sel64CharRight:
        consoleSetScreen(RightScreen);
        consoleSetFontType(FontTypeSmall);
        break;

    case Fc6612Sel32CharRight:
        consoleSetScreen(RightScreen);
        consoleSetFontType(FontTypeMedium);
        break;

    case Fc6612Sel16CharRight:
        consoleSetScreen(RightScreen);
        consoleSetFontType(FontTypeLarge);
        break;

    case Fc6612SelKeyIn:
        break;
        }

    activeDevice->fcode = funcCode;

    return (FcAccepted);
    }

/*--------------------------------------------------------------------------
**  Purpose:        Perform I/O on 6612 console.
**
**  Parameters:     Name        Description.
**                  device      Device control block
**
**  Returns:        Nothing.
**
**------------------------------------------------------------------------*/
static void consoleIo(void)
    {
    u8 ch;

    switch (activeDevice->fcode)
        {
    default:
        break;

    case Fc6612Sel64CharLeft:
    case Fc6612Sel32CharLeft:
    case Fc6612Sel16CharLeft:
    case Fc6612Sel64CharRight:
    case Fc6612Sel32CharRight:
    case Fc6612Sel16CharRight:
        if (activeChannel->full)
            {
            ch = (u8)((activeChannel->data >> 6) & Mask6);

            if (ch >= 060)
                {
                if (ch >= 070)
                    {
                    /*
                    **  Vertical coordinate.
                    */
                    consoleSetY((u16)(activeChannel->data & Mask9));
                    }
                else
                    {
                    /*
                    **  Horizontal coordinate.
                    */
                    consoleSetX((u16)(activeChannel->data & Mask9));
                    }
                }
            else
                {
                consoleQueueChar(consoleToAscii[(activeChannel->data >> 6) & Mask6]);
                consoleQueueChar(consoleToAscii[(activeChannel->data >> 0) & Mask6]);
                }

            activeChannel->full = FALSE;
            }
        break;

    case Fc6612Sel512DotsLeft:
    case Fc6612Sel512DotsRight:
        if (activeChannel->full)
            {
            ch = (u8)((activeChannel->data >> 6) & Mask6);

            if (ch >= 060)
                {
                if (ch >= 070)
                    {
                    /*
                    **  Vertical coordinate.
                    */
                    consoleSetY((u16)(activeChannel->data & Mask9));
                    consoleQueueChar('.');
                    }
                else
                    {
                    /*
                    **  Horizontal coordinate.
                    */
                    consoleSetX((u16)(activeChannel->data & Mask9));
                    }
                }

            activeChannel->full = FALSE;
            }
        break;

    case Fc6612SelKeyIn:
        consoleCheckDisplayCycle();
        activeChannel->data   = 0;
        activeChannel->full   = TRUE;
        activeChannel->status = 0;
        activeDevice->fcode   = 0;
        if (ppKeyIn != 0)
            {
            activeChannel->data = asciiToConsole[ppKeyIn];
            ppKeyIn             = 0;
            }
        else if (opKeyIn != 0)
            {
            activeChannel->data = asciiToConsole[opKeyIn];
            opKeyIn             = 0;
            }
        break;
        }

    if (connFd != INVALID_SOCKET)
        {
        consoleNetIo();
        }
    }

/*--------------------------------------------------------------------------
**  Purpose:        Accept rmeote console connection.
**
**  Parameters:     Name        Description.
**
**  Returns:        nothing
**
**------------------------------------------------------------------------*/
static void consoleAcceptConnection(void)
    {
    int            n;
    fd_set         readFds;
    struct timeval timeout;

    FD_ZERO(&readFds);
    FD_SET(listenFd, &readFds);
    timeout.tv_sec  = 0;
    timeout.tv_usec = 0;
    n = select((int)(listenFd + 1), &readFds, NULL, NULL, &timeout);
    if (n > 0)
        {
        connFd = netAcceptConnection(listenFd);
        consoleInitCycleData();
        consoleQueueCurState();
        minRefreshInterval = InfiniteRefreshInterval;
        earliestCycleFlush = getMilliseconds() + minRefreshInterval;
        }
    }

/*--------------------------------------------------------------------------
**  Purpose:        Handle channel activation.
**
**  Parameters:     Name        Description.
**
**  Returns:        Nothing.
**
**------------------------------------------------------------------------*/
static void consoleActivate(void)
    {
    }

/*--------------------------------------------------------------------------
**  Purpose:        Send output to remote console if display cycle detected
**
**  Parameters:     Name        Description.
**
**  Returns:        Nothing
**
**------------------------------------------------------------------------*/
static void consoleCheckDisplayCycle(void)
    {
    CycleData *cdp;
    int       i;

    if (connFd == INVALID_SOCKET)
        {
        return;
        }

    //
    // Search backward for a matching checksum. A cycle is detected if a
    // match is found.
    //
    for (i = currentCycleDataIndex - 1; i >= 0; i--)
        {
        cdp = &cycleDataSequences[i];
        if ((cdp->sum1 == currentCycleData->sum1) && (cdp->sum2 == currentCycleData->sum2))
            {
#if DEBUG
            if (queueCharLast)
                {
                fputs("\n", consoleLog);
                }
            fputs("cycle detected\n", consoleLog);
            queueCharLast = FALSE;
#endif
            cycleDataBuf[cycleDataIn++] = CmdEndFrame;
            currentCycleData->limit     = cycleDataIn;
            consoleFlushCycleData(cdp->limit, currentCycleData->limit);
            currentCycleDataIndex = -1;
            break;
            }
        }
    if (currentCycleDataIndex + 1 < MaxCycleDataEntries)
        {
        currentCycleDataIndex += 1;
        currentCycleData       = &cycleDataSequences[currentCycleDataIndex];
        memset(currentCycleData, 0, sizeof(CycleData));
        currentCycleData->first = currentCycleData->limit = cycleDataIn;
        consoleQueueCurState();
        }
    }

/*--------------------------------------------------------------------------
**  Purpose:        Handle disconnecting of channel.
**
**  Parameters:     Name        Description.
**
**  Returns:        Nothing.
**
**------------------------------------------------------------------------*/
static void consoleDisconnect(void)
    {
    }

/*--------------------------------------------------------------------------
**  Purpose:        Flush remote console output buffer.
**
**  Parameters:     Name        Description.
**                  first       index of first character to flush from
**                              output buffer
**                  limit       index+1 of last character to flush from
**                              output buffer
**
**  Returns:        Nothing.
**
**------------------------------------------------------------------------*/
static void consoleFlushCycleData(int first, int limit)
    {
    u64 currentTime;
    int len;
    int n;

    if (connFd != INVALID_SOCKET)
        {
        currentTime = getMilliseconds();
#if DEBUG
        if (queueCharLast)
            {
            fputs("\n", consoleLog);
            }
        fprintf(consoleLog, "flush: first %d, limit %d, outBufIn %d, currentTime %lu, earliestCycleFlush %lu\n",
                first, limit, outBufIn, currentTime, earliestCycleFlush);
        queueCharLast = FALSE;
#endif
        if (outBufIn > 0)
            {
            if ((limit > first) && (currentTime >= earliestCycleFlush))
                {
                n = limit - first;
                if (outBufIn + n <= OutBufSize)
                    {
                    memcpy(&outBuf[outBufIn], &cycleDataBuf[first], n);
                    outBufIn += n;
                    }
                else // output buffer overflow -- replace contents with latest cycle data
                    {
                    memcpy(outBuf, &cycleDataBuf[first], n);
                    outBufIn = n;
                    }
                earliestCycleFlush = currentTime + minRefreshInterval;
                consoleInitCycleData();
                consoleQueueCurState();
                }
            n = send(connFd, outBuf, outBufIn, 0);
            if (n > 0)
                {
#if DEBUG
                consoleLogBytes(outBuf, n);
#endif
                if (n < outBufIn)
                    {
                    memcpy(outBuf, &outBuf[n], outBufIn - n);
                    }
                outBufIn -= n;
                }
            }
        else if (limit > first)
            {
            if (currentTime >= earliestCycleFlush)
                {
                len = limit - first;
                n   = send(connFd, &cycleDataBuf[first], len, 0);
#if DEBUG
                if (n > 0)
                    {
                    consoleLogBytes(&cycleDataBuf[first], n);
                    }
#endif
                if (n < len)
                    {
                    if (n > 0)
                        {
                        len -= n;
                        memcpy(outBuf, &cycleDataBuf[first + n], len);
                        outBufIn = len;
                        }
                    }
                earliestCycleFlush = currentTime + minRefreshInterval;
                }
            consoleInitCycleData();
            consoleQueueCurState();
            }
        }
    }

/*--------------------------------------------------------------------------
**  Purpose:        Initialize cycle data collection.
**
**  Parameters:     Name        Description.
**
**  Returns:        nothing
**
**------------------------------------------------------------------------*/
static void consoleInitCycleData(void)
    {
    memset(cycleDataSequences, 0, sizeof(cycleDataSequences));
    currentCycleDataIndex = 0;
    currentCycleData      = &cycleDataSequences[0];
    cycleDataIn           = cycleDataOut = 0;
    }

/*--------------------------------------------------------------------------
**  Purpose:        Manage remote console I/O.
**
**  Parameters:     Name        Description.
**
**  Returns:        Nothing.
**
**------------------------------------------------------------------------*/
static void consoleNetIo(void)
    {
    u8             ch;
    int            n;
    fd_set         readFds;
    struct timeval timeout;

    FD_ZERO(&readFds);
    FD_SET(connFd, &readFds);
    timeout.tv_sec  = 0;
    timeout.tv_usec = 0;
    n = select((int)(connFd + 1), &readFds, NULL, NULL, &timeout);

    if ((ppKeyIn == 0) && (inBufOut < inBufIn))
        {
        ch = inBuf[inBufOut++];
        if (ch == 0x80) // set minimum refresh interval
            {
            if (inBufOut < inBufIn)
                {
                minRefreshInterval = inBuf[inBufOut++] * 10;
                if (minRefreshInterval == 0)
                    {
                    minRefreshInterval = InfiniteRefreshInterval;
                    }
                earliestCycleFlush = getMilliseconds() + minRefreshInterval;
                }
            else
                {
                inBufOut -= 1;
                }

            return;
            }
        else if (ch == 0x81)
            {
            earliestCycleFlush = 0;

            return;
            }
        ppKeyIn = ch;
        if (inBufOut >= inBufIn)
            {
            inBufIn = inBufOut = 0;
            }
        }
    if ((n > 0) && (inBufIn < InBufSize) && FD_ISSET(connFd, &readFds))
        {
        n = recv(connFd, &inBuf[inBufIn], InBufSize - inBufIn, 0);
        if (n <= 0)
            {
            consoleCloseRemote();
            }
        else
            {
            inBufIn += n;
            }
        }
    if (outBufIn > 0)
        {
        consoleFlushCycleData(0, 0);
        }
    }

/*--------------------------------------------------------------------------
**  Purpose:        Queue a character.
**
**  Parameters:     Name        Description.
**                  ch          character to be queued.
**
**  Returns:        Nothing.
**
**------------------------------------------------------------------------*/
static void consoleQueueChar(u8 ch)
    {
    if (connFd == INVALID_SOCKET)
        {
        if (isConsoleWindowOpen)
            {
            windowQueue(ch);
            }
        }
    else
        {
        if (cycleDataIn >= CycleDataLimit)
            {
            cycleDataBuf[cycleDataIn++] = CmdEndFrame;
            consoleFlushCycleData(0, cycleDataIn);
            }
        if (currentCycleData->limit > 0)
            {
            cycleDataBuf[cycleDataIn++] = ch;
            currentCycleData->limit     = cycleDataIn;
            }
#if DEBUG
        fprintf(consoleLog, "%02x ", ch);
        queueCharLast = TRUE;
#endif
        }
    currentX += currentIncrement;
    }

/*--------------------------------------------------------------------------
**  Purpose:        Queue a console command and parameter.
**
**  Parameters:     Name        Description.
**                  cmd         command to be queued.
**                  parm        parameter of the command
**
**  Returns:        Nothing.
**
**------------------------------------------------------------------------*/
static void consoleQueueCmd(u8 cmd, u8 parm)
    {
    if (connFd != INVALID_SOCKET)
        {
        if (cycleDataIn + 1 >= CycleDataLimit)
            {
            cycleDataBuf[cycleDataIn++] = CmdEndFrame;
            consoleFlushCycleData(0, cycleDataIn);
            }
        cycleDataBuf[cycleDataIn++] = cmd;
        cycleDataBuf[cycleDataIn++] = parm;
        currentCycleData->limit     = cycleDataIn;
#if DEBUG
        if (queueCharLast)
            {
            fputs("\n", consoleLog);
            }
        fprintf(consoleLog, "queueCmd: %s %02x\n", consoleCmdToString(cmd), parm);
        queueCharLast = FALSE;
#endif
        }
    }

/*--------------------------------------------------------------------------
**  Purpose:        Queue current display state.
**
**  Parameters:     Name        Description.
**                  ch          character to be queued.
**
**  Returns:        Nothing.
**
**------------------------------------------------------------------------*/
static void consoleQueueCurState(void)
    {
    consoleQueueCmd(CmdSetScreen, currentScreen);
    consoleQueueCmd(CmdSetFontType, currentFontType);
    if (currentX > 0xff)
        {
        consoleQueueCmd(CmdSetXHigh, (u8)(currentX & 0xff));
        }
    else
        {
        consoleQueueCmd(CmdSetXLow, (u8)currentX);
        }
    if (currentY > 0xff)
        {
        consoleQueueCmd(CmdSetYHigh, (u8)(currentY & 0xff));
        }
    else
        {
        consoleQueueCmd(CmdSetYLow, (u8)currentY);
        }
    }

/*--------------------------------------------------------------------------
**  Purpose:        Set font type.
**
**  Parameters:     Name        Description.
**                  fontType    one of FontTypeDot, FontTypeSmall,
**                              FontTypeMedium, or FontTypeLarge
**
**  Returns:        Nothing.
**
**------------------------------------------------------------------------*/
static void consoleSetFontType(u8 fontType)
    {
    if (connFd == INVALID_SOCKET)
        {
        if (isConsoleWindowOpen)
            {
            windowSetFont(fontSizes[fontType]);
            }
        }
    else if (currentFontType != fontType)
        {
        consoleQueueCmd(CmdSetFontType, fontType);
        }
    switch (fontType)
        {
    case FontTypeDot:
        currentIncrement = 1;
        break;

    case FontTypeSmall:
        currentIncrement = 8;
        break;

    case FontTypeMedium:
        currentIncrement = 16;
        break;

    case FontTypeLarge:
        currentIncrement = 32;
        break;

    default:
        break;
        }
    currentFontType = fontType;
    }

/*--------------------------------------------------------------------------
**  Purpose:        Set screen
**
**  Parameters:     Name        Description.
**                  screen      0 = left screen, 1 = right screen
**
**  Returns:        Nothing.
**
**------------------------------------------------------------------------*/
static void consoleSetScreen(u8 screen)
    {
    if (currentScreen != screen)
        {
        consoleUpdateChecksum(screen);
        consoleQueueCmd(CmdSetScreen, screen);
        }
    currentScreen = screen;
    }

/*--------------------------------------------------------------------------
**  Purpose:        Set X coordinate.
**
**  Parameters:     Name        Description.
**                  x           horinzontal coordinate (0 - 0777)
**
**  Returns:        Nothing.
**
**------------------------------------------------------------------------*/
static void consoleSetX(u16 x)
    {
    consoleUpdateChecksum(x);
    if (connFd == INVALID_SOCKET)
        {
        if (isConsoleWindowOpen)
            {
            windowSetX(x + xOffsets[currentScreen]);
            }
        }
    else if (x > 0xff)
        {
        consoleQueueCmd(CmdSetXHigh, (u8)(x & 0xff));
        }
    else
        {
        consoleQueueCmd(CmdSetXLow, (u8)x);
        }
    currentX = x;
    }

/*--------------------------------------------------------------------------
**  Purpose:        Set Y coordinate.
**
**  Parameters:     Name        Description.
**                  y           horizontal coordinate (0 - 0777)
**
**  Returns:        Nothing.
**
**------------------------------------------------------------------------*/
static void consoleSetY(u16 y)
    {
    consoleUpdateChecksum(y);
    if (connFd == INVALID_SOCKET)
        {
        if (isConsoleWindowOpen)
            {
            windowSetY(y);
            }
        }
    else if (y > 0xff)
        {
        consoleQueueCmd(CmdSetYHigh, (u8)(y & 0xff));
        }
    else
        {
        consoleQueueCmd(CmdSetYLow, (u8)y);
        }
    currentY = y;
    }

/*--------------------------------------------------------------------------
**  Purpose:        Update Fletcher checksum.
**
**  Parameters:     Name        Description.
**                  datum       datum with which to update checksum
**
**  Returns:        Nothing.
**
**------------------------------------------------------------------------*/
static void consoleUpdateChecksum(u16 datum)
    {
    currentCycleData->sum1 += datum;
    currentCycleData->sum2 += currentCycleData->sum1;
    }

#if DEBUG
static char *consoleCmdToString(u8 cmd)
    {
    static char buf[8];

    switch (cmd)
        {
    case CmdSetXLow:
        return "setXLow";

    case CmdSetYLow:
        return "setYLow";

    case CmdSetXHigh:
        return "setXHigh";

    case CmdSetYHigh:
        return "setYHigh";

    case CmdSetScreen:
        return "setScreen";

    case CmdSetFontType:
        return "setFontType";

    case CmdEndFrame:
        return "endFrame";

    default:
        sprintf(buf, "%02x", cmd);

        return buf;
        }
    }

static void consoleLogFlush(void)
    {
    if (consoleLogBytesCol > 0)
        {
        fprintf(consoleLog, "%s\n", consoleLogBuf);
        fflush(consoleLog);
        }
    consoleLogBytesCol = 0;
    memset(consoleLogBuf, ' ', LogLineLength);
    consoleLogBuf[LogLineLength] = '\0';
    }

static void consoleLogBytes(u8 *bytes, int len)
    {
    int  ascCol;
    u8   b;
    u8   c;
    char hex[3];
    int  hexCol;
    int  i;

    consoleLogBytesCol = 0;
    consoleLogFlush(); // initialize the log buffer
    ascCol = AsciiColumn(consoleLogBytesCol);
    hexCol = HexColumn(consoleLogBytesCol);

    for (i = 0; i < len; i++)
        {
        b = c = bytes[i];
        if ((b < 0x20) || (b >= 0x7f))
            {
            c = '.';
            }
        sprintf(hex, "%02x", b);
        memcpy(consoleLogBuf + hexCol, hex, 2);
        hexCol += 3;
        consoleLogBuf[ascCol++] = c;
        if (++consoleLogBytesCol >= 16)
            {
            consoleLogFlush();
            ascCol = AsciiColumn(consoleLogBytesCol);
            hexCol = HexColumn(consoleLogBytesCol);
            }
        }
    consoleLogFlush();
    }

#endif

/*---------------------------  End Of File  ------------------------------*/<|MERGE_RESOLUTION|>--- conflicted
+++ resolved
@@ -210,12 +210,8 @@
 **  ----------------
 */
 
-<<<<<<< HEAD
+bool cc545Enabled                      = FALSE;
 #ifdef WIN32
-=======
-bool cc545Enabled = FALSE;
-
->>>>>>> 258326f2
 long colorBG;                         // Console
 long colorFG;                         // Console
 #else
